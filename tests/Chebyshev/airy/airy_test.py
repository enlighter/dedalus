--- conflicted
+++ resolved
@@ -17,21 +17,12 @@
 c = 1.
 d = 1.
 airy = Problem(['u', 'du'], 2)
-<<<<<<< HEAD
-airy.L0[0] = np.array([[0., -1.],
-                       [a, 0.]])
-airy.L0[1] = np.array([[0., 0.],
-                       [2*b, 0.]])
-airy.L1[0] = np.array([[1., 0.],
-                       [0., 1.]])
-=======
 airy.L0[0] = lambda d_trans: np.array([[0., -1.],
                                         [a, 0.]])
 airy.L0[1] = lambda d_trans: np.array([[0., 0.],
                                         [b, 0.]])
 airy.L1[0] = lambda d_trans: np.array([[1., 0.],
                                         [0., 1.]])
->>>>>>> 9272f713
 airy.LL = np.array([[1., 0.],
                     [0., 0.]])
 airy.LR = np.array([[0., 0.],
@@ -39,7 +30,7 @@
 airy.b = np.array([c, d])
 
 # Set domain
-x_basis = Chebyshev(64, interval=[-2., 2.])
+x_basis = Chebyshev(32, interval=[-1., 1.])
 domain = Domain([x_basis])
 
 # Choose PDE and integrator
@@ -69,7 +60,7 @@
 
 # Plot
 z = x_basis.grid
-z_dense = np.linspace(2, -2, 10000)
+z_dense = np.linspace(1, -1, 10000)
 u = int.state['u']['x'].real
 
 fig = plt.figure(1)
