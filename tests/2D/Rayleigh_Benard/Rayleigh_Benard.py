--- conflicted
+++ resolved
@@ -11,11 +11,7 @@
 z_basis = Chebyshev(32, interval=[0.,1.])
 domain = Domain([x_basis, z_basis])
 
-<<<<<<< HEAD
-Ra = 3000.
-=======
 Ra = 2000.
->>>>>>> 17959d43
 Pr = 1.
 iPr = 1./Pr
 
@@ -100,9 +96,6 @@
 ts = timesteppers.CNAB3
 int = Integrator(rb, domain, ts)
 
-int.pencils[0].L[0,0]=1.
-int.pencils[0].L[0,2]=-0.5
-
 # initial conditions
 x = domain.grids[0]
 z = domain.grids[1]
@@ -111,27 +104,12 @@
 uz = int.state['uz']
 w  = int.state['w']
 T = int.state['t']
-<<<<<<< HEAD
-Tz = int.state['tz']
-#T['X'] = 1 * np.sin(np.pi * z) * np.random.randn(*T['X'].shape)
-#Tz['xk'] = T.differentiate(1)
-u['X']   = np.cos(1.*np.pi * z) * np.cos(2.*np.pi*x + np.pi/4.)
-uz['xk'] = u.differentiate(1)
-w['X']   = 2.*np.sin(1.*np.pi * z) * np.sin(2.*np.pi*x + np.pi/4.)
-=======
->>>>>>> 17959d43
 
 T['X'] = 1e-1 * np.sin(np.pi * z) * np.random.randn(*T['X'].shape)
 
 # integrate parameters
-<<<<<<< HEAD
-
-int.dt = 1e-2
-int.sim_stop_time = 5.0
-=======
 int.dt = 5e-4
 int.sim_stop_time = 1.25
->>>>>>> 17959d43
 int.wall_stop_time = np.inf
 int.stop_iteration = np.inf
 
@@ -140,13 +118,8 @@
 u_list = [np.copy(u['X'])]
 w_list = [np.copy(w['X'])]
 T_list = [np.copy(T['X'])]
-<<<<<<< HEAD
-E_list = [np.sum(np.abs(w['X'])**2)]
-copy_cadence = 9
-=======
 E_list = [np.sum(u['X']**2+w['X']**2+T['X']**2)]
 copy_cadence = 20
->>>>>>> 17959d43
 
 # Main loop
 start_time = time.time()
@@ -169,19 +142,7 @@
     u_list.append(np.copy(u['X']))
     w_list.append(np.copy(w['X']))
     T_list.append(np.copy(T['X']))
-<<<<<<< HEAD
-    E_list.append(np.sum(np.abs(w['X'])**2))
-    print('Iteration: %i, Time: %e' %(int.iteration, int.time))
-
-if int.iteration % copy_cadence != 0:
-  t_list.append(int.time)
-  u_list.append(np.copy(u['X']))
-  w_list.append(np.copy(w['X']))
-  T_list.append(np.copy(T['X']))
-  E_list.append(np.sum(np.abs(w['X'])**2))
-=======
     E_list.append(np.sum(u['X']**2+w['X']**2+T['X']**2))
->>>>>>> 17959d43
 
 end_time = time.time()
 
@@ -199,10 +160,6 @@
 shelf['z'] = z
 shelf['u'] = np.array(u_list)
 shelf['w'] = np.array(w_list)
-<<<<<<< HEAD
-shelf['theta'] = np.array(T_list)
-=======
 shelf['T'] = np.array(T_list)
->>>>>>> 17959d43
 shelf['E'] = np.array(E_list)
 shelf.close()
