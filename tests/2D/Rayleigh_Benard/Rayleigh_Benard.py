--- conflicted
+++ resolved
@@ -1,3 +1,4 @@
+
 
 import numpy as np
 import matplotlib.pyplot as plt
@@ -5,21 +6,17 @@
 import shelve
 from dedalus2.public import *
 
-# set domain
+
+# Set domain
 x_basis = Fourier(32, interval=[0.,1.])
 z_basis = Chebyshev(32, interval=[0.,1.])
-domain = Domain([x_basis,z_basis])
+domain = Domain([x_basis, z_basis])
 
-<<<<<<< HEAD
-Ra = 2000.
-=======
 Ra = 50000.
->>>>>>> 2ef95d7c
 Pr = 1.
 iPr = 1./Pr
 
 rb = Problem(['p','u','w','t','uz','tz'], 1)
-
 # Equations:
 #
 # Dx u + Dz w = 0
@@ -28,8 +25,7 @@
 # Dt t - w - Dx Dx t - Dz tz = - u Dx t - w tz
 # Dz u - uz = 0
 # Dz t - tz = 0
-# 
-
+#
 
 def M(d_trans):
   return np.array([[0,   0,   0,   0, 0, 0],
@@ -76,7 +72,7 @@
                                   [ 0, 0,   0,   0,   0, 0]])
 
 rb.LR = lambda d_trans: np.array([[ 0, 0,   0,   0,   0, 0],
-                                  [ 0, 0,   0,   0,   0, 0],                                     
+                                  [ 0, 0,   0,   0,   0, 0],
                                   [ 0, 0,   0,   0,   0, 0],
                                   [ 0, 0, 1.0,   0,   0, 0],
                                   [ 0, 0,   0, 1.0,   0, 0],
@@ -95,36 +91,24 @@
 u  = int.state['u']
 uz = int.state['uz']
 w  = int.state['w']
-<<<<<<< HEAD
-temp = int.state['t']
-u['X']   = np.cos(np.pi * 2. * z) * np.cos(np.pi * 2. * x)
-uz['xk'] = u.differentiate(1)
-w['X']   = np.sin(np.pi * 2. * z) * np.sin(np.pi * 2. * x)
-=======
 T = int.state['t']
 T['X'] = 1e-6 * np.sin(np.pi * z) * np.random.randn(*T['X'].shape)
 #u['X']   = np.cos(np.pi * 2. * z) * np.cos(2*np.pi*x + np.pi/4.)
 #uz['xk'] = u.differentiate(1)
 #w['X']   = np.sin(np.pi * 2. * z) * np.sin(2*np.pi*x + np.pi/4.)
->>>>>>> 2ef95d7c
 
-#wz = field_manager.get_field(domain)
-#ux = field_manager.get_field(domain)
+# wz = field_manager.get_field(domain)
+# ux = field_manager.get_field(domain)
 
-#wz['xk'] = w.differentiate(1)
-#ux['K'] = u.differentiate(0)
+# wz['xk'] = w.differentiate(1)
+# ux['K'] = u.differentiate(0)
 
 #psi = field_manager.get_field(domain)
 
 # integrate parameters
 
-<<<<<<< HEAD
-int.dt = 2e-2
-int.sim_stop_time = 1.0
-=======
 int.dt = 1e-2
 int.sim_stop_time = 1.
->>>>>>> 2ef95d7c
 int.wall_stop_time = np.inf
 int.stop_iteration = np.inf
 
@@ -132,11 +116,7 @@
 t_list = [int.time]
 u_list = [np.copy(u['X'])]
 w_list = [np.copy(w['X'])]
-<<<<<<< HEAD
-theta_list = [np.copy(temp['X'])]
-=======
 T_list = [np.copy(T['X'])]
->>>>>>> 2ef95d7c
 copy_cadence = 1
 
 # Main loop
@@ -151,17 +131,14 @@
     t_list.append(int.time)
     u_list.append(np.copy(u['X']))
     w_list.append(np.copy(w['X']))
-    theta_list.append(np.copy(temp['X']))
+    T_list.append(np.copy(T['X']))
     print('Iteration: %i, Time: %e' %(int.iteration, int.time))
 
 if int.iteration % copy_cadence != 0:
   t_list.append(int.time)
   u_list.append(np.copy(u['X']))
-<<<<<<< HEAD
-=======
   w_list.append(np.copy(w['X']))
   T_list.append(np.copy(T['X']))
->>>>>>> 2ef95d7c
 
 end_time = time.time()
 
@@ -179,7 +156,7 @@
 shelf['z'] = z
 shelf['u'] = np.array(u_list)
 shelf['w'] = np.array(w_list)
-shelf['temp'] = np.array(theta_list)
+shelf['T'] = np.array(T_list)
 shelf.close()
 
 
