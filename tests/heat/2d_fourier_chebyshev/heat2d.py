

import numpy as np
import time
import shelve
from dedalus2.public import *


# Set domain
z_basis = Fourier(32, interval=[-1., 1.])
x_basis = Fourier(32, interval=[-1.,1.])
domain = Domain([x_basis, z_basis])

# Heat equation: y_t = y_xx + y_zz
#
# y_t - dy_z - y_xx = 0
# dy - y_z = 0
#
heat_eq = Problem(['y', 'dy'], 1)
heat_eq.M0[0] = lambda d_trans: np.array([[1., 0.],
                                          [0., 0.]])
heat_eq.L0[0] = lambda d_trans: np.array([[-d_trans[0]**2, 0.],
                                          [0.            , 1.]])
heat_eq.L1[0] = lambda d_trans: np.array([[ 0., -1.],
                                          [-1.,  0.]])
# heat_eq.LL = lambda d_trans: np.array([[0., 1.],
#                                        [0., 0.]])
# heat_eq.LR = lambda d_trans: np.array([[0., 0.],
#                                        [0., 1.]])
# heat_eq.b = lambda d_trans: np.array([0., 0.])

pde = heat_eq
ts = timesteppers.CNAB3

# Build solver
int = Integrator(pde, domain, ts)

# Initial conditions
x, z = domain.grids
y = int.state['y']
dy = int.state['dy']
y['X'] = np.sin(2*np.pi*z) * np.cos(4*np.pi*x)
dy['xk'] = y.differentiate(1)

# Integration parameters
int.dt = 1e-3
int.sim_stop_time = 0.1
int.wall_stop_time = np.inf
int.stop_iteration = np.inf

# Create storage lists
t_list = [int.time]
y_list = [np.copy(y['X'])]
dy_list = [np.copy(dy['X'])]
<<<<<<< HEAD
energy_list = [(y['X']*y['X'].conj()).mean()]
=======
E_list = [np.sum(np.abs(y['X'])**2)]
>>>>>>> 2ef95d7c
copy_cadence = 1

# Main loop
start_time = time.time()
while int.ok:

    # Advance
    int.advance()

    # Update storage lists
    if int.iteration % copy_cadence == 0:
        t_list.append(int.time)
        y_list.append(np.copy(y['X']))
        dy_list.append(np.copy(dy['X']))
<<<<<<< HEAD
        energy_list.append((y['X']*y['X'].conj()).mean())
=======
        E_list.append(np.sum(np.abs(y['X'])**2))
>>>>>>> 2ef95d7c

    # Print progress
    if int.iteration % copy_cadence == 0:
        print('Iteration: %i, Time: %e' %(int.iteration, int.time))

# Store final state
if int.iteration % copy_cadence != 0:
    t_list.append(int.time)
    y_list.append(np.copy(y['X']))
    dy_list.append(np.copy(dy['X']))
<<<<<<< HEAD
    energy_list.append(np.copy(y['X']*y['X'].conj()))
=======
    E_list.append(np.sum(np.abs(y['X'])**2))
>>>>>>> 2ef95d7c

end_time = time.time()

# Print statistics
print('-' * 20)
print('Total time:', end_time - start_time)
print('Iterations:', int.iteration)
print('Average timestep:', int.time / int.iteration)
print('-' * 20)

# Write storage lists
shelf = shelve.open('data.db', flag='n')
shelf['t'] = np.array(t_list)
shelf['x'] = x
shelf['z'] = z
shelf['y'] = np.array(y_list)
shelf['dy'] = np.array(dy_list)
<<<<<<< HEAD
shelf['energy'] = np.array(energy_list)
=======
shelf['E'] = np.array(E_list)
>>>>>>> 2ef95d7c
shelf.close()
<|MERGE_RESOLUTION|>--- conflicted
+++ resolved
@@ -52,11 +52,7 @@
 t_list = [int.time]
 y_list = [np.copy(y['X'])]
 dy_list = [np.copy(dy['X'])]
-<<<<<<< HEAD
-energy_list = [(y['X']*y['X'].conj()).mean()]
-=======
 E_list = [np.sum(np.abs(y['X'])**2)]
->>>>>>> 2ef95d7c
 copy_cadence = 1
 
 # Main loop
@@ -71,11 +67,7 @@
         t_list.append(int.time)
         y_list.append(np.copy(y['X']))
         dy_list.append(np.copy(dy['X']))
-<<<<<<< HEAD
-        energy_list.append((y['X']*y['X'].conj()).mean())
-=======
         E_list.append(np.sum(np.abs(y['X'])**2))
->>>>>>> 2ef95d7c
 
     # Print progress
     if int.iteration % copy_cadence == 0:
@@ -86,11 +78,7 @@
     t_list.append(int.time)
     y_list.append(np.copy(y['X']))
     dy_list.append(np.copy(dy['X']))
-<<<<<<< HEAD
-    energy_list.append(np.copy(y['X']*y['X'].conj()))
-=======
     E_list.append(np.sum(np.abs(y['X'])**2))
->>>>>>> 2ef95d7c
 
 end_time = time.time()
 
@@ -108,9 +96,5 @@
 shelf['z'] = z
 shelf['y'] = np.array(y_list)
 shelf['dy'] = np.array(dy_list)
-<<<<<<< HEAD
-shelf['energy'] = np.array(energy_list)
-=======
 shelf['E'] = np.array(E_list)
->>>>>>> 2ef95d7c
 shelf.close()
