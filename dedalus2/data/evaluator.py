--- conflicted
+++ resolved
@@ -200,29 +200,13 @@
         self.last_sim_div = -1
         self.last_iter_div = -1
 
-<<<<<<< HEAD
-    def _cast_task(self, task):
-        """Cast task to operator."""
-
-        if isinstance(task, Operator):
-            return task
-        elif isinstance(task, str):
-            return Operator.from_string(task, self.vars, self.domain)
-        else:
-            return Cast(task)
-
-    def add_task(self, task, layout='g', name=None):
-=======
     def add_task(self, task, layout='g', name=None, scales=None):
->>>>>>> ffb6bc94
         """Add task to handler."""
 
         # Default name
         if name is None:
             name = str(task)
 
-<<<<<<< HEAD
-=======
         # Create operator
         # if isinstance(task, Operator):
         #     op = task
@@ -232,9 +216,7 @@
             op = FutureField.cast(task, self.domain)
             # op = Cast(task)
 
->>>>>>> ffb6bc94
         # Build task dictionary
-        op = self._cast_task(task)
         task = dict()
         task['operator'] = op
         task['layout'] = self.domain.distributor.get_layout_object(layout)
