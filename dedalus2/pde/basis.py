--- conflicted
+++ resolved
@@ -179,11 +179,7 @@
 
         # DCT with adjusted coefficients
         N = self.N
-<<<<<<< HEAD
-        self._math = np.copy(kdata)
-=======
         self._math = np.copy(cdata)
->>>>>>> b0a636b7
         self._math[..., 1:N] /= 2.
         gdata[:] = fft.dct(self._math, type=1, norm=None, axis=axis)
 
@@ -197,11 +193,7 @@
 
         # DCT with adjusted coefficients
         N = self.N
-<<<<<<< HEAD
-        self._math = np.copy(kdata)
-=======
         self._math = np.copy(cdata)
->>>>>>> b0a636b7
         self._math[..., 1:N] /= 2.
         gdata.real = fft.dct(self._math.real, type=1, norm=None, axis=axis)
         gdata.imag = fft.dct(self._math.imag, type=1, norm=None, axis=axis)
